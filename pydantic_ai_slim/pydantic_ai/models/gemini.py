from __future__ import annotations as _annotations

import base64
from collections.abc import AsyncIterator, Sequence
from contextlib import asynccontextmanager
from dataclasses import dataclass, field
from datetime import datetime
from typing import Annotated, Any, Literal, Protocol, Union, cast
from uuid import uuid4

import httpx
import pydantic
from httpx import USE_CLIENT_DEFAULT, Response as HTTPResponse
from typing_extensions import NotRequired, TypedDict, assert_never

from pydantic_ai.providers import Provider, infer_provider

from .. import ModelHTTPError, UnexpectedModelBehavior, _utils, usage
from ..messages import (
    AudioUrl,
    BinaryContent,
    DocumentUrl,
    ImageUrl,
    ModelMessage,
    ModelRequest,
    ModelResponse,
    ModelResponsePart,
    ModelResponseStreamEvent,
    RetryPromptPart,
    SystemPromptPart,
    TextPart,
    ToolCallPart,
    ToolReturnPart,
    UserPromptPart,
    VideoUrl,
)
from ..profiles import ModelProfileSpec
from ..settings import ModelSettings
from ..tools import ToolDefinition
from . import (
    Model,
    ModelRequestParameters,
    StreamedResponse,
    cached_async_http_client,
    check_allow_model_requests,
    get_user_agent,
)

LatestGeminiModelNames = Literal[
    'gemini-1.5-flash',
    'gemini-1.5-flash-8b',
    'gemini-1.5-pro',
    'gemini-1.0-pro',
    'gemini-2.0-flash',
    'gemini-2.0-flash-lite-preview-02-05',
    'gemini-2.0-pro-exp-02-05',
    'gemini-2.5-flash-preview-05-20',
    'gemini-2.5-pro-exp-03-25',
    'gemini-2.5-pro-preview-05-06',
]
"""Latest Gemini models."""

GeminiModelName = Union[str, LatestGeminiModelNames]
"""Possible Gemini model names.

Since Gemini supports a variety of date-stamped models, we explicitly list the latest models but
allow any name in the type hints.
See [the Gemini API docs](https://ai.google.dev/gemini-api/docs/models/gemini#model-variations) for a full list.
"""


class GeminiModelSettings(ModelSettings, total=False):
    """Settings used for a Gemini model request.

    ALL FIELDS MUST BE `gemini_` PREFIXED SO YOU CAN MERGE THEM WITH OTHER MODELS.
    """

    gemini_safety_settings: list[GeminiSafetySettings]
    """Safety settings options for Gemini model request."""

    gemini_thinking_config: ThinkingConfig
    """Thinking is "on" by default in both the API and AI Studio.

    Being on by default doesn't mean the model will send back thoughts. For that, you would need to set `include_thoughts`
    to `True`, but since end of January 2025, `thoughts` are not returned anymore, and are only displayed in the Google
    AI Studio. See https://discuss.ai.google.dev/t/thoughts-are-missing-cot-not-included-anymore/63653 for more details.

    If you want to avoid the model spending any tokens on thinking, you can set `thinking_budget` to `0`.

    See more about it on <https://ai.google.dev/gemini-api/docs/thinking>.
    """

    gemini_labels: dict[str, str]
    """User-defined metadata to break down billed charges. Only supported by the Vertex AI provider.

    See the [Gemini API docs](https://cloud.google.com/vertex-ai/generative-ai/docs/multimodal/add-labels-to-api-calls) for use cases and limitations.
    """


@dataclass(init=False)
class GeminiModel(Model):
    """A model that uses Gemini via `generativelanguage.googleapis.com` API.

    This is implemented from scratch rather than using a dedicated SDK, good API documentation is
    available [here](https://ai.google.dev/api).

    Apart from `__init__`, all methods are private or match those of the base class.
    """

    client: httpx.AsyncClient = field(repr=False)

    _model_name: GeminiModelName = field(repr=False)
    _provider: Literal['google-gla', 'google-vertex'] | Provider[httpx.AsyncClient] | None = field(repr=False)
    _auth: AuthProtocol | None = field(repr=False)
    _url: str | None = field(repr=False)
    _system: str = field(default='gemini', repr=False)

    def __init__(
        self,
        model_name: GeminiModelName,
        *,
        provider: Literal['google-gla', 'google-vertex'] | Provider[httpx.AsyncClient] = 'google-gla',
        profile: ModelProfileSpec | None = None,
    ):
        """Initialize a Gemini model.

        Args:
            model_name: The name of the model to use.
            provider: The provider to use for authentication and API access. Can be either the string
                'google-gla' or 'google-vertex' or an instance of `Provider[httpx.AsyncClient]`.
                If not provided, a new provider will be created using the other parameters.
            profile: The model profile to use. Defaults to a profile picked by the provider based on the model name.
        """
        self._model_name = model_name
        self._provider = provider

        if isinstance(provider, str):
            provider = infer_provider(provider)
        self._system = provider.name
        self.client = provider.client
        self._url = str(self.client.base_url)
        self._profile = profile or provider.model_profile

    @property
    def base_url(self) -> str:
        assert self._url is not None, 'URL not initialized'  # pragma: no cover
        return self._url  # pragma: no cover

    async def request(
        self,
        messages: list[ModelMessage],
        model_settings: ModelSettings | None,
        model_request_parameters: ModelRequestParameters,
    ) -> ModelResponse:
        check_allow_model_requests()
        async with self._make_request(
            messages, False, cast(GeminiModelSettings, model_settings or {}), model_request_parameters
        ) as http_response:
            data = await http_response.aread()
            response = _gemini_response_ta.validate_json(data)
        return self._process_response(response)

    @asynccontextmanager
    async def request_stream(
        self,
        messages: list[ModelMessage],
        model_settings: ModelSettings | None,
        model_request_parameters: ModelRequestParameters,
    ) -> AsyncIterator[StreamedResponse]:
        check_allow_model_requests()
        async with self._make_request(
            messages, True, cast(GeminiModelSettings, model_settings or {}), model_request_parameters
        ) as http_response:
            yield await self._process_streamed_response(http_response)

<<<<<<< HEAD
    def customize_request_parameters(self, model_request_parameters: ModelRequestParameters) -> ModelRequestParameters:
        def _customize_tool_def(t: ToolDefinition):
            return replace(t, parameters_json_schema=_GeminiJsonSchema(t.parameters_json_schema).walk())

        return ModelRequestParameters(
            function_tools=[_customize_tool_def(tool) for tool in model_request_parameters.function_tools],
            builtin_tools=model_request_parameters.builtin_tools,
            allow_text_output=model_request_parameters.allow_text_output,
            output_tools=[_customize_tool_def(tool) for tool in model_request_parameters.output_tools],
        )

=======
>>>>>>> 7a7ca1ec
    @property
    def model_name(self) -> GeminiModelName:
        """The model name."""
        return self._model_name

    @property
    def system(self) -> str:
        """The system / model provider."""
        return self._system

    def _get_tools(self, model_request_parameters: ModelRequestParameters) -> _GeminiTools | None:
        tools = [_function_from_abstract_tool(t) for t in model_request_parameters.function_tools]
        if model_request_parameters.output_tools:
            tools += [_function_from_abstract_tool(t) for t in model_request_parameters.output_tools]
        return _GeminiTools(function_declarations=tools) if tools else None

    def _get_tool_config(
        self, model_request_parameters: ModelRequestParameters, tools: _GeminiTools | None
    ) -> _GeminiToolConfig | None:
        if model_request_parameters.allow_text_output:
            return None
        elif tools:
            return _tool_config([t['name'] for t in tools['function_declarations']])
        else:
            return _tool_config([])  # pragma: no cover

    @asynccontextmanager
    async def _make_request(
        self,
        messages: list[ModelMessage],
        streamed: bool,
        model_settings: GeminiModelSettings,
        model_request_parameters: ModelRequestParameters,
    ) -> AsyncIterator[HTTPResponse]:
        tools = self._get_tools(model_request_parameters)
        tool_config = self._get_tool_config(model_request_parameters, tools)
        sys_prompt_parts, contents = await self._message_to_gemini_content(messages)

        request_data = _GeminiRequest(contents=contents)
        if sys_prompt_parts:
            request_data['systemInstruction'] = _GeminiTextContent(role='user', parts=sys_prompt_parts)
        if tools is not None:
            request_data['tools'] = tools
        if tool_config is not None:
            request_data['toolConfig'] = tool_config

        generation_config = _settings_to_generation_config(model_settings)
        if generation_config:
            request_data['generationConfig'] = generation_config

        if gemini_safety_settings := model_settings.get('gemini_safety_settings'):
            request_data['safetySettings'] = gemini_safety_settings

        if gemini_labels := model_settings.get('gemini_labels'):
            if self._system == 'google-vertex':
                request_data['labels'] = gemini_labels

        headers = {'Content-Type': 'application/json', 'User-Agent': get_user_agent()}
        url = f'/{self._model_name}:{"streamGenerateContent" if streamed else "generateContent"}'

        request_json = _gemini_request_ta.dump_json(request_data, by_alias=True)
        async with self.client.stream(
            'POST',
            url,
            content=request_json,
            headers=headers,
            timeout=model_settings.get('timeout', USE_CLIENT_DEFAULT),
        ) as r:
            if (status_code := r.status_code) != 200:
                await r.aread()
                if status_code >= 400:
                    raise ModelHTTPError(status_code=status_code, model_name=self.model_name, body=r.text)
                raise UnexpectedModelBehavior(  # pragma: no cover
                    f'Unexpected response from gemini {status_code}', r.text
                )
            yield r

    def _process_response(self, response: _GeminiResponse) -> ModelResponse:
        vendor_details: dict[str, Any] | None = None

        if len(response['candidates']) != 1:
            raise UnexpectedModelBehavior('Expected exactly one candidate in Gemini response')  # pragma: no cover
        if 'content' not in response['candidates'][0]:
            if response['candidates'][0].get('finish_reason') == 'SAFETY':
                raise UnexpectedModelBehavior('Safety settings triggered', str(response))
            else:
                raise UnexpectedModelBehavior(  # pragma: no cover
                    'Content field missing from Gemini response', str(response)
                )
        parts = response['candidates'][0]['content']['parts']
        vendor_id = response.get('vendor_id', None)
        finish_reason = response['candidates'][0].get('finish_reason')
        if finish_reason:
            vendor_details = {'finish_reason': finish_reason}
        usage = _metadata_as_usage(response)
        usage.requests = 1
        return _process_response_from_parts(
            parts,
            response.get('model_version', self._model_name),
            usage,
            vendor_id=vendor_id,
            vendor_details=vendor_details,
        )

    async def _process_streamed_response(self, http_response: HTTPResponse) -> StreamedResponse:
        """Process a streamed response, and prepare a streaming response to return."""
        aiter_bytes = http_response.aiter_bytes()
        start_response: _GeminiResponse | None = None
        content = bytearray()

        async for chunk in aiter_bytes:
            content.extend(chunk)
            responses = _gemini_streamed_response_ta.validate_json(
                _ensure_decodeable(content),
                experimental_allow_partial='trailing-strings',
            )
            if responses:  # pragma: no branch
                last = responses[-1]
                if last['candidates'] and last['candidates'][0].get('content', {}).get('parts'):
                    start_response = last
                    break

        if start_response is None:
            raise UnexpectedModelBehavior('Streamed response ended without content or tool calls')

        return GeminiStreamedResponse(_model_name=self._model_name, _content=content, _stream=aiter_bytes)

    async def _message_to_gemini_content(
        self, messages: list[ModelMessage]
    ) -> tuple[list[_GeminiTextPart], list[_GeminiContent]]:
        sys_prompt_parts: list[_GeminiTextPart] = []
        contents: list[_GeminiContent] = []
        for m in messages:
            if isinstance(m, ModelRequest):
                message_parts: list[_GeminiPartUnion] = []

                for part in m.parts:
                    if isinstance(part, SystemPromptPart):
                        sys_prompt_parts.append(_GeminiTextPart(text=part.content))
                    elif isinstance(part, UserPromptPart):
                        message_parts.extend(await self._map_user_prompt(part))
                    elif isinstance(part, ToolReturnPart):
                        message_parts.append(_response_part_from_response(part.tool_name, part.model_response_object()))
                    elif isinstance(part, RetryPromptPart):
                        if part.tool_name is None:
                            message_parts.append(_GeminiTextPart(text=part.model_response()))  # pragma: no cover
                        else:
                            response = {'call_error': part.model_response()}
                            message_parts.append(_response_part_from_response(part.tool_name, response))
                    else:
                        assert_never(part)

                if message_parts:  # pragma: no branch
                    contents.append(_GeminiContent(role='user', parts=message_parts))
            elif isinstance(m, ModelResponse):
                contents.append(_content_model_response(m))
            else:
                assert_never(m)
        if instructions := self._get_instructions(messages):
            sys_prompt_parts.insert(0, _GeminiTextPart(text=instructions))
        return sys_prompt_parts, contents

    async def _map_user_prompt(self, part: UserPromptPart) -> list[_GeminiPartUnion]:
        if isinstance(part.content, str):
            return [{'text': part.content}]
        else:
            content: list[_GeminiPartUnion] = []
            for item in part.content:
                if isinstance(item, str):
                    content.append({'text': item})
                elif isinstance(item, BinaryContent):
                    base64_encoded = base64.b64encode(item.data).decode('utf-8')
                    content.append(
                        _GeminiInlineDataPart(inline_data={'data': base64_encoded, 'mime_type': item.media_type})
                    )
                elif isinstance(item, (AudioUrl, ImageUrl, DocumentUrl, VideoUrl)):
                    client = cached_async_http_client()
                    response = await client.get(item.url, follow_redirects=True)
                    response.raise_for_status()
                    mime_type = response.headers['Content-Type'].split(';')[0]
                    inline_data = _GeminiInlineDataPart(
                        inline_data={'data': base64.b64encode(response.content).decode('utf-8'), 'mime_type': mime_type}
                    )
                    content.append(inline_data)
                else:
                    assert_never(item)
        return content


def _settings_to_generation_config(model_settings: GeminiModelSettings) -> _GeminiGenerationConfig:
    config: _GeminiGenerationConfig = {}
    if (max_tokens := model_settings.get('max_tokens')) is not None:
        config['max_output_tokens'] = max_tokens
    if (temperature := model_settings.get('temperature')) is not None:
        config['temperature'] = temperature
    if (top_p := model_settings.get('top_p')) is not None:
        config['top_p'] = top_p
    if (presence_penalty := model_settings.get('presence_penalty')) is not None:
        config['presence_penalty'] = presence_penalty
    if (frequency_penalty := model_settings.get('frequency_penalty')) is not None:
        config['frequency_penalty'] = frequency_penalty
    if (thinkingConfig := model_settings.get('gemini_thinking_config')) is not None:
        config['thinking_config'] = thinkingConfig  # pragma: no cover
    return config


class AuthProtocol(Protocol):
    """Abstract definition for Gemini authentication."""

    async def headers(self) -> dict[str, str]: ...


@dataclass
class ApiKeyAuth:
    """Authentication using an API key for the `X-Goog-Api-Key` header."""

    api_key: str

    async def headers(self) -> dict[str, str]:
        # https://cloud.google.com/docs/authentication/api-keys-use#using-with-rest
        return {'X-Goog-Api-Key': self.api_key}  # pragma: no cover


@dataclass
class GeminiStreamedResponse(StreamedResponse):
    """Implementation of `StreamedResponse` for the Gemini model."""

    _model_name: GeminiModelName
    _content: bytearray
    _stream: AsyncIterator[bytes]
    _timestamp: datetime = field(default_factory=_utils.now_utc, init=False)

    async def _get_event_iterator(self) -> AsyncIterator[ModelResponseStreamEvent]:
        async for gemini_response in self._get_gemini_responses():
            candidate = gemini_response['candidates'][0]
            if 'content' not in candidate:
                raise UnexpectedModelBehavior('Streamed response has no content field')  # pragma: no cover
            gemini_part: _GeminiPartUnion
            for gemini_part in candidate['content']['parts']:
                if 'text' in gemini_part:
                    # Using vendor_part_id=None means we can produce multiple text parts if their deltas are sprinkled
                    # amongst the tool call deltas
                    yield self._parts_manager.handle_text_delta(vendor_part_id=None, content=gemini_part['text'])

                elif 'function_call' in gemini_part:
                    # Here, we assume all function_call parts are complete and don't have deltas.
                    # We do this by assigning a unique randomly generated "vendor_part_id".
                    # We need to confirm whether this is actually true, but if it isn't, we can still handle it properly
                    # it would just be a bit more complicated. And we'd need to confirm the intended semantics.
                    maybe_event = self._parts_manager.handle_tool_call_delta(
                        vendor_part_id=uuid4(),
                        tool_name=gemini_part['function_call']['name'],
                        args=gemini_part['function_call']['args'],
                        tool_call_id=None,
                    )
                    if maybe_event is not None:  # pragma: no branch
                        yield maybe_event
                else:
                    assert 'function_response' in gemini_part, f'Unexpected part: {gemini_part}'  # pragma: no cover

    async def _get_gemini_responses(self) -> AsyncIterator[_GeminiResponse]:
        # This method exists to ensure we only yield completed items, so we don't need to worry about
        # partial gemini responses, which would make everything more complicated

        gemini_responses: list[_GeminiResponse] = []
        current_gemini_response_index = 0
        # Right now, there are some circumstances where we will have information that could be yielded sooner than it is
        # But changing that would make things a lot more complicated.
        async for chunk in self._stream:
            self._content.extend(chunk)

            gemini_responses = _gemini_streamed_response_ta.validate_json(
                _ensure_decodeable(self._content),
                experimental_allow_partial='trailing-strings',
            )

            # The idea: yield only up to the latest response, which might still be partial.
            # Note that if the latest response is complete, we could yield it immediately, but there's not a good
            # allow_partial API to determine if the last item in the list is complete.
            responses_to_yield = gemini_responses[:-1]
            for r in responses_to_yield[current_gemini_response_index:]:
                current_gemini_response_index += 1
                yield r

        # Now yield the final response, which should be complete
        if gemini_responses:  # pragma: no branch
            r = gemini_responses[-1]
            self._usage = _metadata_as_usage(r)
            yield r

    @property
    def model_name(self) -> GeminiModelName:
        """Get the model name of the response."""
        return self._model_name

    @property
    def timestamp(self) -> datetime:
        """Get the timestamp of the response."""
        return self._timestamp


# We use typed dicts to define the Gemini API response schema
# once Pydantic partial validation supports, dataclasses, we could revert to using them
# TypeAdapters take care of validation and serialization


@pydantic.with_config(pydantic.ConfigDict(defer_build=True))
class _GeminiRequest(TypedDict):
    """Schema for an API request to the Gemini API.

    See <https://ai.google.dev/api/generate-content#request-body> for API docs.
    """

    # Note: Even though Google supposedly supports camelCase and snake_case, we've had user report misbehavior
    # when using snake_case, which is why this typeddict now uses camelCase. And anyway, the plan is to replace this
    # with an official google SDK in the near future anyway.
    contents: list[_GeminiContent]
    tools: NotRequired[_GeminiTools]
    toolConfig: NotRequired[_GeminiToolConfig]
    safetySettings: NotRequired[list[GeminiSafetySettings]]
    systemInstruction: NotRequired[_GeminiTextContent]
    """
    Developer generated system instructions, see
    <https://ai.google.dev/gemini-api/docs/system-instructions?lang=rest>
    """
    generationConfig: NotRequired[_GeminiGenerationConfig]
    labels: NotRequired[dict[str, str]]


class GeminiSafetySettings(TypedDict):
    """Safety settings options for Gemini model request.

    See [Gemini API docs](https://ai.google.dev/gemini-api/docs/safety-settings) for safety category and threshold descriptions.
    For an example on how to use `GeminiSafetySettings`, see [here](../../agents.md#model-specific-settings).
    """

    category: Literal[
        'HARM_CATEGORY_UNSPECIFIED',
        'HARM_CATEGORY_HARASSMENT',
        'HARM_CATEGORY_HATE_SPEECH',
        'HARM_CATEGORY_SEXUALLY_EXPLICIT',
        'HARM_CATEGORY_DANGEROUS_CONTENT',
        'HARM_CATEGORY_CIVIC_INTEGRITY',
    ]
    """
    Safety settings category.
    """

    threshold: Literal[
        'HARM_BLOCK_THRESHOLD_UNSPECIFIED',
        'BLOCK_LOW_AND_ABOVE',
        'BLOCK_MEDIUM_AND_ABOVE',
        'BLOCK_ONLY_HIGH',
        'BLOCK_NONE',
        'OFF',
    ]
    """
    Safety settings threshold.
    """


class ThinkingConfig(TypedDict, total=False):
    """The thinking features configuration."""

    include_thoughts: Annotated[bool, pydantic.Field(alias='includeThoughts')]
    """Indicates whether to include thoughts in the response. If true, thoughts are returned only if the model supports thought and thoughts are available."""

    thinking_budget: Annotated[int, pydantic.Field(alias='thinkingBudget')]
    """Indicates the thinking budget in tokens."""


class _GeminiGenerationConfig(TypedDict, total=False):
    """Schema for an API request to the Gemini API.

    Note there are many additional fields available that have not been added yet.

    See <https://ai.google.dev/api/generate-content#generationconfig> for API docs.
    """

    max_output_tokens: int
    temperature: float
    top_p: float
    presence_penalty: float
    frequency_penalty: float
    stop_sequences: list[str]
    thinking_config: ThinkingConfig


class _GeminiContent(TypedDict):
    role: Literal['user', 'model']
    parts: list[_GeminiPartUnion]


def _content_model_response(m: ModelResponse) -> _GeminiContent:
    parts: list[_GeminiPartUnion] = []
    for item in m.parts:
        if isinstance(item, ToolCallPart):
            parts.append(_function_call_part_from_call(item))
        elif isinstance(item, TextPart):
            if item.content:
                parts.append(_GeminiTextPart(text=item.content))
        else:
            assert_never(item)
    return _GeminiContent(role='model', parts=parts)


class _GeminiTextPart(TypedDict):
    text: str


class _GeminiInlineData(TypedDict):
    data: str
    mime_type: Annotated[str, pydantic.Field(alias='mimeType')]


class _GeminiInlineDataPart(TypedDict):
    """See <https://ai.google.dev/api/caching#Blob>."""

    inline_data: Annotated[_GeminiInlineData, pydantic.Field(alias='inlineData')]


class _GeminiFileData(TypedDict):
    """See <https://ai.google.dev/api/caching#FileData>."""

    file_uri: Annotated[str, pydantic.Field(alias='fileUri')]
    mime_type: Annotated[str, pydantic.Field(alias='mimeType')]


class _GeminiFileDataPart(TypedDict):
    file_data: Annotated[_GeminiFileData, pydantic.Field(alias='fileData')]


class _GeminiFunctionCallPart(TypedDict):
    function_call: Annotated[_GeminiFunctionCall, pydantic.Field(alias='functionCall')]


def _function_call_part_from_call(tool: ToolCallPart) -> _GeminiFunctionCallPart:
    return _GeminiFunctionCallPart(function_call=_GeminiFunctionCall(name=tool.tool_name, args=tool.args_as_dict()))


def _process_response_from_parts(
    parts: Sequence[_GeminiPartUnion],
    model_name: GeminiModelName,
    usage: usage.Usage,
    vendor_id: str | None,
    vendor_details: dict[str, Any] | None = None,
) -> ModelResponse:
    items: list[ModelResponsePart] = []
    for part in parts:
        if 'text' in part:
            items.append(TextPart(content=part['text']))
        elif 'function_call' in part:
            items.append(ToolCallPart(tool_name=part['function_call']['name'], args=part['function_call']['args']))
        elif 'function_response' in part:  # pragma: no cover
            raise UnexpectedModelBehavior(
                f'Unsupported response from Gemini, expected all parts to be function calls or text, got: {part!r}'
            )
    return ModelResponse(
        parts=items, usage=usage, model_name=model_name, vendor_id=vendor_id, vendor_details=vendor_details
    )


class _GeminiFunctionCall(TypedDict):
    """See <https://ai.google.dev/api/caching#FunctionCall>."""

    name: str
    args: dict[str, Any]


class _GeminiFunctionResponsePart(TypedDict):
    function_response: Annotated[_GeminiFunctionResponse, pydantic.Field(alias='functionResponse')]


def _response_part_from_response(name: str, response: dict[str, Any]) -> _GeminiFunctionResponsePart:
    return _GeminiFunctionResponsePart(function_response=_GeminiFunctionResponse(name=name, response=response))


class _GeminiFunctionResponse(TypedDict):
    """See <https://ai.google.dev/api/caching#FunctionResponse>."""

    name: str
    response: dict[str, Any]


def _part_discriminator(v: Any) -> str:
    if isinstance(v, dict):  # pragma: no branch
        if 'text' in v:
            return 'text'
        elif 'inlineData' in v:
            return 'inline_data'  # pragma: no cover
        elif 'fileData' in v:
            return 'file_data'  # pragma: no cover
        elif 'functionCall' in v or 'function_call' in v:
            return 'function_call'
        elif 'functionResponse' in v or 'function_response' in v:
            return 'function_response'
    return 'text'


# See <https://ai.google.dev/api/caching#Part>
# we don't currently support other part types
# TODO discriminator
_GeminiPartUnion = Annotated[
    Union[
        Annotated[_GeminiTextPart, pydantic.Tag('text')],
        Annotated[_GeminiFunctionCallPart, pydantic.Tag('function_call')],
        Annotated[_GeminiFunctionResponsePart, pydantic.Tag('function_response')],
        Annotated[_GeminiInlineDataPart, pydantic.Tag('inline_data')],
        Annotated[_GeminiFileDataPart, pydantic.Tag('file_data')],
    ],
    pydantic.Discriminator(_part_discriminator),
]


class _GeminiTextContent(TypedDict):
    role: Literal['user', 'model']
    parts: list[_GeminiTextPart]


class _GeminiTools(TypedDict):
    function_declarations: Annotated[list[_GeminiFunction], pydantic.Field(alias='functionDeclarations')]


class _GeminiFunction(TypedDict):
    name: str
    description: str
    parameters: NotRequired[dict[str, Any]]
    """
    ObjectJsonSchema isn't really true since Gemini only accepts a subset of JSON Schema
    <https://ai.google.dev/gemini-api/docs/function-calling#function_declarations>
    and
    <https://ai.google.dev/api/caching#FunctionDeclaration>
    """


def _function_from_abstract_tool(tool: ToolDefinition) -> _GeminiFunction:
    json_schema = tool.parameters_json_schema
    f = _GeminiFunction(name=tool.name, description=tool.description)
    if json_schema.get('properties'):
        f['parameters'] = json_schema
    return f


class _GeminiToolConfig(TypedDict):
    function_calling_config: _GeminiFunctionCallingConfig


def _tool_config(function_names: list[str]) -> _GeminiToolConfig:
    return _GeminiToolConfig(
        function_calling_config=_GeminiFunctionCallingConfig(mode='ANY', allowed_function_names=function_names)
    )


class _GeminiFunctionCallingConfig(TypedDict):
    mode: Literal['ANY', 'AUTO']
    allowed_function_names: list[str]


@pydantic.with_config(pydantic.ConfigDict(defer_build=True))
class _GeminiResponse(TypedDict):
    """Schema for the response from the Gemini API.

    See <https://ai.google.dev/api/generate-content#v1beta.GenerateContentResponse>
    and <https://cloud.google.com/vertex-ai/docs/reference/rest/v1/GenerateContentResponse>
    """

    candidates: list[_GeminiCandidates]
    # usageMetadata appears to be required by both APIs but is omitted when streaming responses until the last response
    usage_metadata: NotRequired[Annotated[_GeminiUsageMetaData, pydantic.Field(alias='usageMetadata')]]
    prompt_feedback: NotRequired[Annotated[_GeminiPromptFeedback, pydantic.Field(alias='promptFeedback')]]
    model_version: NotRequired[Annotated[str, pydantic.Field(alias='modelVersion')]]
    vendor_id: NotRequired[Annotated[str, pydantic.Field(alias='responseId')]]


class _GeminiCandidates(TypedDict):
    """See <https://ai.google.dev/api/generate-content#v1beta.Candidate>."""

    content: NotRequired[_GeminiContent]
    finish_reason: NotRequired[Annotated[Literal['STOP', 'MAX_TOKENS', 'SAFETY'], pydantic.Field(alias='finishReason')]]
    """
    See <https://ai.google.dev/api/generate-content#FinishReason>, lots of other values are possible,
    but let's wait until we see them and know what they mean to add them here.
    """
    avg_log_probs: NotRequired[Annotated[float, pydantic.Field(alias='avgLogProbs')]]
    index: NotRequired[int]
    safety_ratings: NotRequired[Annotated[list[_GeminiSafetyRating], pydantic.Field(alias='safetyRatings')]]


class _GeminiModalityTokenCount(TypedDict):
    """See <https://ai.google.dev/api/generate-content#modalitytokencount>."""

    modality: Annotated[
        Literal['MODALITY_UNSPECIFIED', 'TEXT', 'IMAGE', 'VIDEO', 'AUDIO', 'DOCUMENT'], pydantic.Field(alias='modality')
    ]
    token_count: Annotated[int, pydantic.Field(alias='tokenCount', default=0)]


class _GeminiUsageMetaData(TypedDict, total=False):
    """See <https://ai.google.dev/api/generate-content#UsageMetadata>.

    The docs suggest all fields are required, but some are actually not required, so we assume they are all optional.
    """

    prompt_token_count: Annotated[int, pydantic.Field(alias='promptTokenCount')]
    candidates_token_count: NotRequired[Annotated[int, pydantic.Field(alias='candidatesTokenCount')]]
    total_token_count: Annotated[int, pydantic.Field(alias='totalTokenCount')]
    cached_content_token_count: NotRequired[Annotated[int, pydantic.Field(alias='cachedContentTokenCount')]]
    thoughts_token_count: NotRequired[Annotated[int, pydantic.Field(alias='thoughtsTokenCount')]]
    tool_use_prompt_token_count: NotRequired[Annotated[int, pydantic.Field(alias='toolUsePromptTokenCount')]]
    prompt_tokens_details: NotRequired[
        Annotated[list[_GeminiModalityTokenCount], pydantic.Field(alias='promptTokensDetails')]
    ]
    cache_tokens_details: NotRequired[
        Annotated[list[_GeminiModalityTokenCount], pydantic.Field(alias='cacheTokensDetails')]
    ]
    candidates_tokens_details: NotRequired[
        Annotated[list[_GeminiModalityTokenCount], pydantic.Field(alias='candidatesTokensDetails')]
    ]
    tool_use_prompt_tokens_details: NotRequired[
        Annotated[list[_GeminiModalityTokenCount], pydantic.Field(alias='toolUsePromptTokensDetails')]
    ]


def _metadata_as_usage(response: _GeminiResponse) -> usage.Usage:
    metadata = response.get('usage_metadata')
    if metadata is None:
        return usage.Usage()  # pragma: no cover
    details: dict[str, int] = {}
    if cached_content_token_count := metadata.get('cached_content_token_count'):
        details['cached_content_tokens'] = cached_content_token_count  # pragma: no cover

    if thoughts_token_count := metadata.get('thoughts_token_count'):
        details['thoughts_tokens'] = thoughts_token_count

    if tool_use_prompt_token_count := metadata.get('tool_use_prompt_token_count'):
        details['tool_use_prompt_tokens'] = tool_use_prompt_token_count  # pragma: no cover

    for key, metadata_details in metadata.items():
        if key.endswith('_details') and metadata_details:
            metadata_details = cast(list[_GeminiModalityTokenCount], metadata_details)
            suffix = key.removesuffix('_details')
            for detail in metadata_details:
                details[f'{detail["modality"].lower()}_{suffix}'] = detail['token_count']

    return usage.Usage(
        request_tokens=metadata.get('prompt_token_count', 0),
        response_tokens=metadata.get('candidates_token_count', 0),
        total_tokens=metadata.get('total_token_count', 0),
        details=details,
    )


class _GeminiSafetyRating(TypedDict):
    """See <https://ai.google.dev/gemini-api/docs/safety-settings#safety-filters>."""

    category: Literal[
        'HARM_CATEGORY_HARASSMENT',
        'HARM_CATEGORY_HATE_SPEECH',
        'HARM_CATEGORY_SEXUALLY_EXPLICIT',
        'HARM_CATEGORY_DANGEROUS_CONTENT',
        'HARM_CATEGORY_CIVIC_INTEGRITY',
    ]
    probability: Literal['NEGLIGIBLE', 'LOW', 'MEDIUM', 'HIGH']
    blocked: NotRequired[bool]


class _GeminiPromptFeedback(TypedDict):
    """See <https://ai.google.dev/api/generate-content#v1beta.GenerateContentResponse>."""

    block_reason: Annotated[str, pydantic.Field(alias='blockReason')]
    safety_ratings: Annotated[list[_GeminiSafetyRating], pydantic.Field(alias='safetyRatings')]


_gemini_request_ta = pydantic.TypeAdapter(_GeminiRequest)
_gemini_response_ta = pydantic.TypeAdapter(_GeminiResponse)

# steam requests return a list of https://ai.google.dev/api/generate-content#method:-models.streamgeneratecontent
_gemini_streamed_response_ta = pydantic.TypeAdapter(list[_GeminiResponse], config=pydantic.ConfigDict(defer_build=True))


def _ensure_decodeable(content: bytearray) -> bytearray:
    """Trim any invalid unicode point bytes off the end of a bytearray.

    This is necessary before attempting to parse streaming JSON bytes.

    This is a temporary workaround until https://github.com/pydantic/pydantic-core/issues/1633 is resolved
    """
    while True:
        try:
            content.decode()
        except UnicodeDecodeError:
            content = content[:-1]  # this will definitely succeed before we run out of bytes
        else:
            return content<|MERGE_RESOLUTION|>--- conflicted
+++ resolved
@@ -173,20 +173,6 @@
         ) as http_response:
             yield await self._process_streamed_response(http_response)
 
-<<<<<<< HEAD
-    def customize_request_parameters(self, model_request_parameters: ModelRequestParameters) -> ModelRequestParameters:
-        def _customize_tool_def(t: ToolDefinition):
-            return replace(t, parameters_json_schema=_GeminiJsonSchema(t.parameters_json_schema).walk())
-
-        return ModelRequestParameters(
-            function_tools=[_customize_tool_def(tool) for tool in model_request_parameters.function_tools],
-            builtin_tools=model_request_parameters.builtin_tools,
-            allow_text_output=model_request_parameters.allow_text_output,
-            output_tools=[_customize_tool_def(tool) for tool in model_request_parameters.output_tools],
-        )
-
-=======
->>>>>>> 7a7ca1ec
     @property
     def model_name(self) -> GeminiModelName:
         """The model name."""
