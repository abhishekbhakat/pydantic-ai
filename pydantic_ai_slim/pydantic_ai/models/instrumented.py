from __future__ import annotations

import json
from collections.abc import AsyncIterator, Iterator, Mapping
from contextlib import asynccontextmanager, contextmanager
from dataclasses import dataclass, field
from typing import Any, Callable, Literal
from urllib.parse import urlparse

from opentelemetry._events import Event, EventLogger, EventLoggerProvider, get_event_logger_provider
from opentelemetry.trace import Span, Tracer, TracerProvider, get_tracer_provider
from opentelemetry.util.types import AttributeValue
from pydantic import TypeAdapter

from ..messages import (
    ModelMessage,
    ModelRequest,
    ModelResponse,
)
from ..settings import ModelSettings
from ..usage import Usage
from . import KnownModelName, Model, ModelRequestParameters, StreamedResponse
from .wrapper import WrapperModel

MODEL_SETTING_ATTRIBUTES: tuple[
    Literal[
        'max_tokens',
        'top_p',
        'seed',
        'temperature',
        'presence_penalty',
        'frequency_penalty',
    ],
    ...,
] = (
    'max_tokens',
    'top_p',
    'seed',
    'temperature',
    'presence_penalty',
    'frequency_penalty',
)

ANY_ADAPTER = TypeAdapter[Any](Any)


@dataclass(init=False)
class InstrumentationSettings:
    """Options for instrumenting models and agents with OpenTelemetry.

    Used in:

    - `Agent(instrument=...)`
    - [`Agent.instrument_all()`][pydantic_ai.agent.Agent.instrument_all]
    - `InstrumentedModel`
    """

    tracer: Tracer = field(repr=False)
    event_logger: EventLogger = field(repr=False)
    event_mode: Literal['attributes', 'logs'] = 'attributes'

    def __init__(
        self,
        *,
        event_mode: Literal['attributes', 'logs'] = 'attributes',
        tracer_provider: TracerProvider | None = None,
        event_logger_provider: EventLoggerProvider | None = None,
    ):
        """Create instrumentation options.

        Args:
            event_mode: The mode for emitting events. If `'attributes'`, events are attached to the span as attributes.
                If `'logs'`, events are emitted as OpenTelemetry log-based events.
            tracer_provider: The OpenTelemetry tracer provider to use.
                If not provided, the global tracer provider is used.
                Calling `logfire.configure()` sets the global tracer provider, so most users don't need this.
            event_logger_provider: The OpenTelemetry event logger provider to use.
                If not provided, the global event logger provider is used.
                Calling `logfire.configure()` sets the global event logger provider, so most users don't need this.
                This is only used if `event_mode='logs'`.
        """
        from pydantic_ai import __version__

        tracer_provider = tracer_provider or get_tracer_provider()
        event_logger_provider = event_logger_provider or get_event_logger_provider()
        self.tracer = tracer_provider.get_tracer('pydantic-ai', __version__)
        self.event_logger = event_logger_provider.get_event_logger('pydantic-ai', __version__)
        self.event_mode = event_mode


GEN_AI_SYSTEM_ATTRIBUTE = 'gen_ai.system'
GEN_AI_REQUEST_MODEL_ATTRIBUTE = 'gen_ai.request.model'


@dataclass
class InstrumentedModel(WrapperModel):
    """Model which is instrumented with OpenTelemetry."""

    options: InstrumentationSettings

    def __init__(
        self,
        wrapped: Model | KnownModelName,
        options: InstrumentationSettings | None = None,
    ) -> None:
        super().__init__(wrapped)
        self.options = options or InstrumentationSettings()

    async def request(
        self,
        messages: list[ModelMessage],
        model_settings: ModelSettings | None,
        model_request_parameters: ModelRequestParameters,
    ) -> tuple[ModelResponse, Usage]:
        with self._instrument(messages, model_settings) as finish:
            response, usage = await super().request(messages, model_settings, model_request_parameters)
            finish(response, usage)
            return response, usage

    @asynccontextmanager
    async def request_stream(
        self,
        messages: list[ModelMessage],
        model_settings: ModelSettings | None,
        model_request_parameters: ModelRequestParameters,
    ) -> AsyncIterator[StreamedResponse]:
        with self._instrument(messages, model_settings) as finish:
            response_stream: StreamedResponse | None = None
            try:
                async with super().request_stream(
                    messages, model_settings, model_request_parameters
                ) as response_stream:
                    yield response_stream
            finally:
                if response_stream:
                    finish(response_stream.get(), response_stream.usage())

    @contextmanager
    def _instrument(
        self,
        messages: list[ModelMessage],
        model_settings: ModelSettings | None,
    ) -> Iterator[Callable[[ModelResponse, Usage], None]]:
        operation = 'chat'
        span_name = f'{operation} {self.model_name}'
        # TODO Missing attributes:
        #  - error.type: unclear if we should do something here or just always rely on span exceptions
        #  - gen_ai.request.stop_sequences/top_k: model_settings doesn't include these
        attributes: dict[str, AttributeValue] = {
            'gen_ai.operation.name': operation,
            **self.model_attributes(self.wrapped),
        }

        if model_settings:
            for key in MODEL_SETTING_ATTRIBUTES:
                if isinstance(value := model_settings.get(key), (float, int)):
                    attributes[f'gen_ai.request.{key}'] = value

        with self.options.tracer.start_as_current_span(span_name, attributes=attributes) as span:

            def finish(response: ModelResponse, usage: Usage):
                if not span.is_recording():
                    return

                events = self.messages_to_otel_events(messages)
                for event in self.messages_to_otel_events([response]):
                    events.append(
                        Event(
                            'gen_ai.choice',
                            body={
                                # TODO finish_reason
                                'index': 0,
                                'message': event.body,
                            },
                        )
                    )
<<<<<<< HEAD

                otel_usage_attributes = usage.opentelemetry_attributes()
                span.set_attributes(
                    {
                        # TODO finish_reason (https://github.com/open-telemetry/semantic-conventions/issues/1277), id
                        #  https://github.com/pydantic/pydantic-ai/issues/886
                        'gen_ai.response.model': response.model_name or model_name,
                        **otel_usage_attributes,
                    }
                )
                self._emit_events(system, span, events)
                from pydantic_evals import increment_eval_metric  # import locally to prevent circular dependencies

                increment_eval_metric('requests', 1)
                for k, v in otel_usage_attributes.items():
                    increment_eval_metric(k.split('.')[-1], v)
=======
                new_attributes: dict[str, AttributeValue] = usage.opentelemetry_attributes()  # type: ignore
                if model_used := getattr(response, 'model_used', None):
                    # FallbackModel sets model_used on the response so that we can report the attributes
                    # of the model that was actually used.
                    new_attributes.update(self.model_attributes(model_used))
                    attributes.update(new_attributes)
                request_model = attributes[GEN_AI_REQUEST_MODEL_ATTRIBUTE]
                new_attributes['gen_ai.response.model'] = response.model_name or request_model
                span.set_attributes(new_attributes)
                span.update_name(f'{operation} {request_model}')
                for event in events:
                    event.attributes = {
                        GEN_AI_SYSTEM_ATTRIBUTE: attributes[GEN_AI_SYSTEM_ATTRIBUTE],
                        **(event.attributes or {}),
                    }
                self._emit_events(span, events)
>>>>>>> 56d28a74

            yield finish

    def _emit_events(self, span: Span, events: list[Event]) -> None:
        if self.options.event_mode == 'logs':
            for event in events:
                self.options.event_logger.emit(event)
        else:
            attr_name = 'events'
            span.set_attributes(
                {
                    attr_name: json.dumps([self.event_to_dict(event) for event in events]),
                    'logfire.json_schema': json.dumps(
                        {
                            'type': 'object',
                            'properties': {attr_name: {'type': 'array'}},
                        }
                    ),
                }
            )

    @staticmethod
    def model_attributes(model: Model):
        system = getattr(model, 'system', '') or model.__class__.__name__.removesuffix('Model').lower()
        system = {'google-gla': 'gemini', 'google-vertex': 'vertex_ai', 'mistral': 'mistral_ai'}.get(system, system)
        attributes: dict[str, AttributeValue] = {
            GEN_AI_SYSTEM_ATTRIBUTE: system,
            GEN_AI_REQUEST_MODEL_ATTRIBUTE: model.model_name,
        }
        if base_url := model.base_url:
            try:
                parsed = urlparse(base_url)
            except Exception:  # pragma: no cover
                pass
            else:
                if parsed.hostname:
                    attributes['server.address'] = parsed.hostname
                if parsed.port:
                    attributes['server.port'] = parsed.port

        return attributes

    @staticmethod
    def event_to_dict(event: Event) -> dict[str, Any]:
        if not event.body:
            body = {}
        elif isinstance(event.body, Mapping):
            body = event.body  # type: ignore
        else:
            body = {'body': event.body}
        return {**body, **(event.attributes or {})}

    @staticmethod
    def messages_to_otel_events(messages: list[ModelMessage]) -> list[Event]:
        result: list[Event] = []
        for message_index, message in enumerate(messages):
            message_events: list[Event] = []
            if isinstance(message, ModelRequest):
                for part in message.parts:
                    if hasattr(part, 'otel_event'):
                        message_events.append(part.otel_event())
            elif isinstance(message, ModelResponse):
                message_events = message.otel_events()
            for event in message_events:
                event.attributes = {
                    'gen_ai.message.index': message_index,
                    **(event.attributes or {}),
                }
            result.extend(message_events)
        for event in result:
            event.body = InstrumentedModel.serialize_any(event.body)
        return result

    @staticmethod
    def serialize_any(value: Any) -> str:
        try:
            return ANY_ADAPTER.dump_python(value, mode='json')
        except Exception:
            try:
                return str(value)
            except Exception as e:
                return f'Unable to serialize: {e}'<|MERGE_RESOLUTION|>--- conflicted
+++ resolved
@@ -4,7 +4,7 @@
 from collections.abc import AsyncIterator, Iterator, Mapping
 from contextlib import asynccontextmanager, contextmanager
 from dataclasses import dataclass, field
-from typing import Any, Callable, Literal
+from typing import Any, Callable, Literal, cast
 from urllib.parse import urlparse
 
 from opentelemetry._events import Event, EventLogger, EventLoggerProvider, get_event_logger_provider
@@ -174,25 +174,8 @@
                             },
                         )
                     )
-<<<<<<< HEAD
-
                 otel_usage_attributes = usage.opentelemetry_attributes()
-                span.set_attributes(
-                    {
-                        # TODO finish_reason (https://github.com/open-telemetry/semantic-conventions/issues/1277), id
-                        #  https://github.com/pydantic/pydantic-ai/issues/886
-                        'gen_ai.response.model': response.model_name or model_name,
-                        **otel_usage_attributes,
-                    }
-                )
-                self._emit_events(system, span, events)
-                from pydantic_evals import increment_eval_metric  # import locally to prevent circular dependencies
-
-                increment_eval_metric('requests', 1)
-                for k, v in otel_usage_attributes.items():
-                    increment_eval_metric(k.split('.')[-1], v)
-=======
-                new_attributes: dict[str, AttributeValue] = usage.opentelemetry_attributes()  # type: ignore
+                new_attributes = cast(dict[str, AttributeValue], otel_usage_attributes.copy())
                 if model_used := getattr(response, 'model_used', None):
                     # FallbackModel sets model_used on the response so that we can report the attributes
                     # of the model that was actually used.
@@ -207,8 +190,13 @@
                         GEN_AI_SYSTEM_ATTRIBUTE: attributes[GEN_AI_SYSTEM_ATTRIBUTE],
                         **(event.attributes or {}),
                     }
+
                 self._emit_events(span, events)
->>>>>>> 56d28a74
+                from pydantic_evals import increment_eval_metric  # import locally to prevent circular dependencies
+
+                increment_eval_metric('requests', 1)
+                for k, v in otel_usage_attributes.items():
+                    increment_eval_metric(k.split('.')[-1], v)
 
             yield finish
 
