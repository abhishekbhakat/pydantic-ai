--- conflicted
+++ resolved
@@ -13,13 +13,9 @@
 
 from .. import ModelHTTPError, UnexpectedModelBehavior, _utils, usage
 from .._output import DEFAULT_OUTPUT_TOOL_NAME, OutputObjectDefinition
-<<<<<<< HEAD
 from .._run_context import RunContext
 from .._thinking_part import split_content_into_text_and_thinking
-from .._utils import guard_tool_call_id as _guard_tool_call_id, number_to_datetime
-=======
 from .._utils import guard_tool_call_id as _guard_tool_call_id, now_utc as _now_utc, number_to_datetime
->>>>>>> 4104acaa
 from ..messages import (
     AudioUrl,
     BinaryContent,
